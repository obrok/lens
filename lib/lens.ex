defmodule Lens do
  use Lens.Macros

<<<<<<< HEAD
  @doc ~S"""
  A lens that always reads as an empty list

      iex> Lens.empty |> Lens.get(:anything)
      []
  """
=======
  @opaque t :: function

  @doc """
  Returns a lens that does not focus on any part of the data.

      iex> Lens.to_list([:anything], Lens.empty)
      []
  """
  @spec empty :: t
>>>>>>> 5b02a67a
  deflens empty do
    fn data, _fun -> {[], data} end
  end

<<<<<<< HEAD
  @doc ~S"""
  Create a lens that returns data as is

      iex> Lens.root |> Lens.get(:anything)
      :anything
  """
=======
  @doc """
  Returns a lens that focuses on the whole data.

      iex> Lens.to_list(:data, Lens.root)
      [:data]
      iex> Lens.map(:data, Lens.root, fn :data -> :other_data end)
      :other_data
  """
  @spec root :: t
>>>>>>> 5b02a67a
  deflens root do
    fn data, fun ->
      {res, updated} = fun.(data)
      {[res], updated}
    end
  end

  @doc ~S"""
  Select lens based on a matcher function

      iex> selector = fn
      ...>  {:a, _} -> Lens.at(1)
      ...>  {:b, _, _} -> Lens.at(2)
      ...> end
      iex> Lens.match(selector) |> Lens.get({:b, 2, 3})
      3
  """
  deflens match(matcher_fun) do
    fn data, fun ->
      get_and_map(matcher_fun.(data), data, fun)
    end
  end

  @doc ~S"""
  Access a value at position

      iex> Lens.at(2) |> Lens.get({:a, :b, :c})
      :c
  """
  deflens at(index) do
    fn data, fun ->
      {res, updated} = fun.(get_at_index(data, index))
      {[res], set_at_index(data, index, updated)}
    end
  end

<<<<<<< HEAD
  @doc ~S"""
  Access a value at key

      iex> Lens.key(:foo) |> Lens.get(%{foo: 1})
      1
  """
=======
  @doc """
  Creates a lens that assumes the data is a map and focuses on the value under `key`.

      iex> Lens.to_list(%{foo: 1, bar: 2}, Lens.key(:foo))
      [1]
      iex> Lens.map(%{foo: 1, bar: 2}, Lens.key(:foo), fn x -> x + 10 end)
      %{foo: 11, bar: 2}

  If the key doesn't exist in the map a nil will be returned or passed to the update function.

      iex> Lens.to_list(%{}, Lens.key(:foo))
      [nil]
      iex> Lens.map(%{}, Lens.key(:foo), fn nil -> 3 end)
      %{foo: 3}
  """
  @spec key(any) :: t
>>>>>>> 5b02a67a
  deflens key(key) do
    fn data, fun ->
      {res, updated} = fun.(Map.get(data, key))
      {[res], Map.put(data, key, updated)}
    end
  end

  @doc ~S"""
  Access values at given keys

      iex> Lens.keys([:a, :c]) |> Lens.get(%{a: 1, b: 2, c: 3})
      [1, 3]
  """
  deflens keys(keys) do
    fn data, fun ->
      {res, changed} = Enum.reduce(keys, {[], data}, fn key, {results, data} ->
        {res, changed} = fun.(Map.get(data, key))
        {[res | results], Map.put(data, key, changed)}
      end)

      {Enum.reverse(res), changed}
    end
  end

  @doc ~S"""
  Access all items on an enumerable

      iex> Lens.all |> Lens.get([1, 2, 3])
      [1, 2, 3]
  """
  deflens all, do: filter(fn _ -> true end)

  @doc """
  Compose a pair of lens by applying the second to the result of the first

      iex> Lens.seq(Lens.key(:a), Lens.key(:b)) |> Lens.get(%{a: %{b: 3}})
      3

  Piping lenses has the exact same effect:

      iex> Lens.key(:a) |> Lens.key(:b) |> Lens.get(%{a: %{b: 3}})
      3
  """
  deflens seq(lens1, lens2) do
    fn data, fun ->
      {res, changed} = get_and_map(lens1, data, fn item ->
        get_and_map(lens2, item, fun)
      end)
      {Enum.concat(res), changed}
    end
  end

  @doc ~S"""
  Combine the composition of both lens with the first one.

      iex> Lens.seq_both(Lens.key(:a), Lens.key(:b)) |> Lens.get(%{a: %{b: :c}})
      [:c, %{b: :c}]
  """
  deflens seq_both(lens1, lens2), do: Lens.both(Lens.seq(lens1, lens2), lens1)

  @doc ~S"""
  Make a lens recursive

      iex> data = %{
      ...>    items: [
      ...>      %{v: 1, items: []},
      ...>      %{v: 2, items: [
      ...>        %{v: 3, items: []}
      ...>      ]}
      ...> ]}
      iex> lens = Lens.recur(Lens.key(:items) |> Lens.all) |> Lens.key(:v)
      iex> Lens.get(lens, data)
      [1, 2, 3]
  """
  deflens recur(lens), do: &do_recur(lens, &1, &2)

  @doc ~S"""
  Combine two lenses accessing both of them as one

      iex> Lens.both(Lens.key(:a), Lens.key(:b) |> Lens.all) |> Lens.get(%{a: 1, b: [2, 3]})
      [1, 2, 3]
  """
  deflens both(lens1, lens2) do
    fn data, fun ->
      {res1, changed1} = get_and_map(lens1, data, fun)
      {res2, changed2} = get_and_map(lens2, changed1, fun)
      {res1 ++ res2, changed2}
    end
  end

  @doc ~S"""
  Lens to access values from an enumeration for which the given predicate is true

      iex> Lens.filter(&Integer.is_odd/1) |> Lens.get([1, 2, 3, 4])
      [1, 3]
  """
  deflens filter(filter_fun) do
    fn data, fun ->
      {res, updated} = Enum.reduce(data, {[], []}, fn item, {res, updated} ->
        if filter_fun.(item) do
          {res_item, updated_item} = fun.(item)
          {[res_item | res], [updated_item | updated]}
        else
          {res, [item | updated]}
        end
      end)
      {Enum.reverse(res), Enum.reverse(updated)}
    end
  end

  @doc ~S"""
  Access values from a previous lens that satisfy the given predicate

      iex> Lens.both(Lens.key(:a), Lens.key(:b)) |> Lens.satisfy(&Integer.is_odd/1) |> Lens.get(%{a: 1, b: 2})
      1
  """
  deflens satisfy(lens, filter_fun) do
    fn data, fun ->
      {res, changed} = get_and_map(lens, data, fn item ->
        if filter_fun.(item) do
          {res, changed} = fun.(item)
          {[res], changed}
        else
          {[], item}
        end
      end)
      {Enum.concat(res), changed}
    end
  end

  @doc ~S"""
  Obtain a list of values from a lens

      iex> Lens.keys([:a, :c]) |> Lens.to_list(%{a: 1, b: 2, c: 3})
      [1, 3]
  """
  def to_list(lens, data) do
    {list, _} = get_and_map(lens, data, &{&1, &1})
    list
  end

  @doc ~S"""
  Perform a side effect on each value from a lens

      iex> data = %{a: 1, b: 2, c: 3}
      iex> fun = fn -> Lens.keys([:a, :c]) |> Lens.each(data, &IO.inspect/1) end
      iex> import ExUnit.CaptureIO
      iex> capture_io(fun)
      "1\n3\n"
  """
  def each(lens, data, fun) do
    {_, _} = get_and_map(lens, data, &{nil, fun.(&1)})
    :ok
  end

  @doc ~S"""
  Obtain the updated version of data by applying fun on lens.

      iex> data = [1, 2, 3, 4]
      iex> Lens.filter(&Integer.is_odd/1) |> Lens.map(data, fn v -> v + 10 end)
      [11, 2, 13, 4]
  """
  def map(lens, data, fun) do
    {_, changed} = get_and_map(lens, data, &{nil, fun.(&1)})
    changed
  end

  @doc ~S"""
  Get a tuple of original values and the updated data by applying fun on lens.

  The mapping function takes a value and must return a tuple with old and update values.

      iex> data = [1, 2, 3]
      iex> Lens.filter(&Integer.is_odd/1) |> Lens.get_and_map(data, fn v -> {v, v + 10} end)
      {[1, 3], [11, 2, 13]}
  """
  def get_and_map(lens, data, fun) do
    lens.(data, fun)
  end

  @doc ~S"""
  Executes `to_list` and returns the first item if the list has only one item otherwise the full list.
  """
  def get(lens, data) do
    to_list(lens, data) |> fn [x] -> x; x -> x end.()
  end


  defp do_recur(lens, data, fun) do
    {res, changed} = get_and_map(lens, data, fn item ->
      {results, changed1} = do_recur(lens, item, fun)
      {res_parent, changed2} = fun.(changed1)
      {[res_parent | results], changed2}
    end)

    {Enum.concat(res), changed}
  end

  defp get_at_index(data, index) when is_tuple(data), do: elem(data, index)
  defp get_at_index(data, index), do: Enum.at(data, index)

  defp set_at_index(data, index, value) when is_tuple(data), do: put_elem(data, index, value)
  defp set_at_index(data, index, value) when is_list(data) do
    List.update_at(data, index, fn _ -> value end)
  end

end<|MERGE_RESOLUTION|>--- conflicted
+++ resolved
@@ -1,46 +1,28 @@
 defmodule Lens do
   use Lens.Macros
 
-<<<<<<< HEAD
-  @doc ~S"""
-  A lens that always reads as an empty list
+  @opaque t :: function
+
+  @doc """
+  Returns a lens that does not focus on any part of the data.
 
       iex> Lens.empty |> Lens.get(:anything)
       []
   """
-=======
-  @opaque t :: function
-
-  @doc """
-  Returns a lens that does not focus on any part of the data.
-
-      iex> Lens.to_list([:anything], Lens.empty)
-      []
-  """
   @spec empty :: t
->>>>>>> 5b02a67a
   deflens empty do
     fn data, _fun -> {[], data} end
   end
 
-<<<<<<< HEAD
-  @doc ~S"""
-  Create a lens that returns data as is
-
-      iex> Lens.root |> Lens.get(:anything)
-      :anything
-  """
-=======
   @doc """
   Returns a lens that focuses on the whole data.
 
-      iex> Lens.to_list(:data, Lens.root)
+      iex> Lens.to_list(Lens.root, :data)
       [:data]
-      iex> Lens.map(:data, Lens.root, fn :data -> :other_data end)
+      iex> Lens.map(Lens.root, :data, fn :data -> :other_data end)
       :other_data
   """
   @spec root :: t
->>>>>>> 5b02a67a
   deflens root do
     fn data, fun ->
       {res, updated} = fun.(data)
@@ -58,6 +40,7 @@
       iex> Lens.match(selector) |> Lens.get({:b, 2, 3})
       3
   """
+  @spec match((any -> t)) :: t
   deflens match(matcher_fun) do
     fn data, fun ->
       get_and_map(matcher_fun.(data), data, fun)
@@ -70,6 +53,7 @@
       iex> Lens.at(2) |> Lens.get({:a, :b, :c})
       :c
   """
+  @spec at(Integer) :: t
   deflens at(index) do
     fn data, fun ->
       {res, updated} = fun.(get_at_index(data, index))
@@ -77,31 +61,22 @@
     end
   end
 
-<<<<<<< HEAD
-  @doc ~S"""
-  Access a value at key
-
-      iex> Lens.key(:foo) |> Lens.get(%{foo: 1})
-      1
-  """
-=======
-  @doc """
-  Creates a lens that assumes the data is a map and focuses on the value under `key`.
-
-      iex> Lens.to_list(%{foo: 1, bar: 2}, Lens.key(:foo))
+  @doc """
+  Creates a lens that focuses on the value under `key`.
+
+      iex> Lens.to_list(Lens.key(:foo), %{foo: 1, bar: 2})
       [1]
-      iex> Lens.map(%{foo: 1, bar: 2}, Lens.key(:foo), fn x -> x + 10 end)
+      iex> Lens.map(Lens.key(:foo), %{foo: 1, bar: 2}, fn x -> x + 10 end)
       %{foo: 11, bar: 2}
 
   If the key doesn't exist in the map a nil will be returned or passed to the update function.
 
-      iex> Lens.to_list(%{}, Lens.key(:foo))
+      iex> Lens.to_list(Lens.key(:foo), %{})
       [nil]
-      iex> Lens.map(%{}, Lens.key(:foo), fn nil -> 3 end)
+      iex> Lens.map(Lens.key(:foo), %{}, fn nil -> 3 end)
       %{foo: 3}
   """
   @spec key(any) :: t
->>>>>>> 5b02a67a
   deflens key(key) do
     fn data, fun ->
       {res, updated} = fun.(Map.get(data, key))
@@ -115,6 +90,7 @@
       iex> Lens.keys([:a, :c]) |> Lens.get(%{a: 1, b: 2, c: 3})
       [1, 3]
   """
+  @spec keys(nonempty_list(any)) :: t
   deflens keys(keys) do
     fn data, fun ->
       {res, changed} = Enum.reduce(keys, {[], data}, fn key, {results, data} ->
@@ -132,6 +108,7 @@
       iex> Lens.all |> Lens.get([1, 2, 3])
       [1, 2, 3]
   """
+  @spec all :: t
   deflens all, do: filter(fn _ -> true end)
 
   @doc """
@@ -145,6 +122,7 @@
       iex> Lens.key(:a) |> Lens.key(:b) |> Lens.get(%{a: %{b: 3}})
       3
   """
+  @spec seq(t, t) :: t
   deflens seq(lens1, lens2) do
     fn data, fun ->
       {res, changed} = get_and_map(lens1, data, fn item ->
@@ -160,6 +138,7 @@
       iex> Lens.seq_both(Lens.key(:a), Lens.key(:b)) |> Lens.get(%{a: %{b: :c}})
       [:c, %{b: :c}]
   """
+  @spec seq_both(t, t) :: t
   deflens seq_both(lens1, lens2), do: Lens.both(Lens.seq(lens1, lens2), lens1)
 
   @doc ~S"""
@@ -176,6 +155,7 @@
       iex> Lens.get(lens, data)
       [1, 2, 3]
   """
+  @spec recur(t) :: t
   deflens recur(lens), do: &do_recur(lens, &1, &2)
 
   @doc ~S"""
@@ -184,6 +164,7 @@
       iex> Lens.both(Lens.key(:a), Lens.key(:b) |> Lens.all) |> Lens.get(%{a: 1, b: [2, 3]})
       [1, 2, 3]
   """
+  @spec both(t, t) :: t
   deflens both(lens1, lens2) do
     fn data, fun ->
       {res1, changed1} = get_and_map(lens1, data, fun)
@@ -198,6 +179,7 @@
       iex> Lens.filter(&Integer.is_odd/1) |> Lens.get([1, 2, 3, 4])
       [1, 3]
   """
+  @spec filter((any -> boolean)) :: t
   deflens filter(filter_fun) do
     fn data, fun ->
       {res, updated} = Enum.reduce(data, {[], []}, fn item, {res, updated} ->
@@ -218,6 +200,7 @@
       iex> Lens.both(Lens.key(:a), Lens.key(:b)) |> Lens.satisfy(&Integer.is_odd/1) |> Lens.get(%{a: 1, b: 2})
       1
   """
+  @spec satisfy(t, (any -> boolean)) :: t
   deflens satisfy(lens, filter_fun) do
     fn data, fun ->
       {res, changed} = get_and_map(lens, data, fn item ->
@@ -238,6 +221,7 @@
       iex> Lens.keys([:a, :c]) |> Lens.to_list(%{a: 1, b: 2, c: 3})
       [1, 3]
   """
+  @spec to_list(t, any) :: list(any)
   def to_list(lens, data) do
     {list, _} = get_and_map(lens, data, &{&1, &1})
     list
@@ -252,6 +236,7 @@
       iex> capture_io(fun)
       "1\n3\n"
   """
+  @spec each(t, any, (any -> any)) :: :ok
   def each(lens, data, fun) do
     {_, _} = get_and_map(lens, data, &{nil, fun.(&1)})
     :ok
@@ -264,6 +249,7 @@
       iex> Lens.filter(&Integer.is_odd/1) |> Lens.map(data, fn v -> v + 10 end)
       [11, 2, 13, 4]
   """
+  @spec map(t, any, (any -> any)) :: any
   def map(lens, data, fun) do
     {_, changed} = get_and_map(lens, data, &{nil, fun.(&1)})
     changed
@@ -278,6 +264,7 @@
       iex> Lens.filter(&Integer.is_odd/1) |> Lens.get_and_map(data, fn v -> {v, v + 10} end)
       {[1, 3], [11, 2, 13]}
   """
+  @spec get_and_map(t, any, (any -> {any, any})) :: {list(any), any}
   def get_and_map(lens, data, fun) do
     lens.(data, fun)
   end
@@ -285,6 +272,7 @@
   @doc ~S"""
   Executes `to_list` and returns the first item if the list has only one item otherwise the full list.
   """
+  @spec get(t, any) :: any
   def get(lens, data) do
     to_list(lens, data) |> fn [x] -> x; x -> x end.()
   end
